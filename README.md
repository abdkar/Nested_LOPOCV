
Markdown
# Subject-Aware Model Validation Pipeline for Repeated-Measures Data

## 1\. Overview

This project provides the codebase for the study titled: **"Subject-Aware Model Validation for Repeated-Measures Data: A Nested Approach for Trustworthy Medical AI Applications."**

The primary challenge addressed is the evaluation of machine learning (ML) models on repeated-measures data, common in clinical biomechanics and digital health. Such data often exhibit dependencies between trials from the same participant, which can lead to inflated performance estimates if standard cross-validation (CV) techniques are used due to data leakage.

This pipeline was developed to systematically compare four distinct validation strategies in the context of predicting fear of re-injury from a dataset of 623 movement trials from 72 individuals post-ACL reconstruction. The strategies evaluated are:

  * Stratified 10-Fold CV
  * Leave-One-Participant-Out CV (LOPOCV)
  * Group 3-Fold CV
  * A nested LOPOCV (outer loop) with Group 3-Fold CV (inner loop for hyperparameter tuning) framework.

The study utilizes this pipeline to evaluate ten different classifiers across various metrics, including classification performance, the train-test gap, model ranking stability, and computational runtime. The findings aim to highlight the necessity of subject-aware evaluation methodologies for developing robust and trustworthy ML models in clinical and behavioral settings, thereby supporting transparent and reproducible evaluation standards in medical AI applications. This codebase facilitates such evaluations using MLflow for comprehensive experiment tracking.

## 2\. Features

  * **Multiple Classifier Evaluation:** Supports training and evaluation of ten distinct classifiers relevant to the study.
  * **Subject-Aware Cross-Validation Strategies:** Implements and compares:
      * Standard Stratified 10-Fold CV.
      * Leave-One-Participant-Out CV (LOPOCV) using `GroupKFold`.
      * Group K-Fold CV (e.g., Group 3-Fold).
  * **Nested Cross-Validation for Hyperparameter Tuning:** Features a nested LOPOCV (outer) + Group 3-Fold CV (inner) design using `GridSearchCV` for robust hyperparameter optimization and model generalization assessment.
  * **Comprehensive MLflow Integration:**
      * Logs experiment parameters: model configurations, CV strategy specifics, data scaling methods.
      * Tracks detailed performance metrics: Accuracy, F1-score, Precision, Recall, MCC, Confusion Matrix per fold, aggregated overall metrics, and average fold metrics.
      * Records **train-test gap** to assess model overfitting.
      * Logs computational efficiency metrics: training time, inference time, and model size, facilitating runtime comparisons.
      * Saves trained `sklearn` model artifacts and input examples.
      * Organizes experiments with parent runs (per data index) and deeply nested child runs (per model/CV strategy/tuning mode) for clarity.
  * **Configurable & Reproducible Pipeline:**
      * Utilizes a `config.yaml` file for managing all critical experiment settings, paths, model selections, scaling choices, and hardware preferences (CPU/GPU).
      * Designed to support transparent and reproducible evaluation standards.
  * **Data Handling:** Includes functions for loading preprocessed data (from pickle files) and applying feature scaling.
  * **Parallel Processing:** Leverages `joblib` for efficient parallel execution of experiments across different data indices (if applicable) or internal model fitting processes.
  * **Structured Output Generation:** Produces detailed CSV files for performance and efficiency metrics, which are also logged as MLflow artifacts for easy access and further analysis (contributing to model ranking stability assessment).

## 3\. Project Structure

```
Nested_GPT/
├── main.py                     # Main entry point to run the pipeline
├── config/
│   └── config.yaml             # Configuration file for the pipeline
├── src/
│   ├── init.py             # Makes 'src' a package and exposes modules
│   ├── data_loader.py          # Functions for loading and initial data prep
│   ├── metrics.py              # Defines the metric_row function for performance calculation
│   ├── mlflow_utils.py         # Utilities for MLflow setup
│   ├── models.py               # Defines models and their hyperparameter grids
│   ├── training.py             # Core training, CV, and MLflow logging logic
│   └── utils.py                # Utility functions (e.g., saving temporary CSVs)
├── requirements.txt            # (Recommended) Python dependencies
└── README.md                   # This file
```

## 4\. Prerequisites

  * Python (e.g., 3.9, 3.10, 3.11)
  * Conda or a virtual environment manager (recommended)
  * An MLflow tracking server running and accessible (if `tracking_uri` in `config.yaml` is not local file-based).
  * Necessary system libraries for specific models (e.g., for GPU support if enabled for XGBoost/LightGBM).

## 5\. Installation & Setup

1.  **Clone the repository (if applicable):**

    ```bash
    git clone <your-repository-url>
    cd Nested_GPT
    ```

2.  **Create and activate a Conda environment (recommended):**

    ```bash
    conda create -n your_env_name python=3.11 -y  # Replace your_env_name
    conda activate your_env_name
    ```

3.  **Install dependencies:**
    It's highly recommended to create and use a `requirements.txt` file based on your working environment.
    If you have one:

    ```bash
    pip install -r requirements.txt
    ```

    If not, install the core libraries manually (example versions, adjust as needed):

    ```bash
    pip install numpy pandas scikit-learn=="1.3.0" mlflow=="2.9.2" joblib pyyaml # Core
    pip install xgboost lightgbm # Optional, install if used
    pip install pyarrow --no-cache-dir # If you faced pyarrow issues
    ```

    *Note: For GPU support with XGBoost/LightGBM, you will need to install them following their specific GPU installation guides which may involve CUDA toolkit setup and specific compilation flags.*

4.  **Set up MLflow Tracking Server:**
    Ensure your MLflow tracking server is running and accessible at the URI specified in `config/config.yaml` (e.g., `http://localhost:5000`). You can start a local server by running `mlflow ui` in a separate terminal from your Conda environment where MLflow is installed.

## 6\. Configuration

The main configuration for the pipeline is done through the `config/config.yaml` file. Key sections include:

  * **`experiment`**:
      * `name`: Name of the MLflow experiment.
      * `tracking_uri`: URI of the MLflow tracking server.
  * **`paths`**:
      * `data_dir`: Directory where input data (e.g., `filtered_df_{idx}GBC.pkl`) is located.
      * `result_dir`: Directory where output CSV files will be saved locally.
  * **`scaling`**:
      * `scaler`: Type of scaler to use (e.g., `StandardScaler`, `MinMaxScaler`, `Normalizer`).
  * **`job_control`**:
      * `outer_n_jobs`: Number of parallel jobs for processing different data indices (used in `main.py`). Set to `1` for sequential processing of indices.
      * `internal_n_jobs`: Number of parallel jobs for internal tasks like `GridSearchCV` and `cross_val_score` (used in `training.py`).
  * **`hardware`**:
      * `use_gpu_xgb`: `true` or `false` to enable/disable GPU for XGBoost. Requires XGBoost compiled with GPU support.
      * `use_gpu_lgbm`: `true` or `false` to enable/disable GPU for LightGBM. Requires LightGBM compiled with GPU support.
  * **`models`**:
      * `selected`: (Optional) A list of model names (keys from `build_models` in `src/models.py`) to run. If omitted or `null`/empty, all models defined in `build_models` will be run.
  * **`file_indices`**: A list of integers representing the data indices to process (e.g., `[10, 20]`). Each index typically corresponds to a specific preprocessed data file.

**Example `config.yaml` snippet:**

```yaml
experiment:
  name: Subject_Aware_ACL_Validation_v1
  tracking_uri: http://localhost:5000

paths:
  data_dir: /path/to/your/data/ # e.g., /home/amir/datasets/acl_study/
  result_dir: /path/to/your/results/ # e.g., /home/amir/outputs/acl_study_results/

scaling:
  scaler: StandardScaler

job_control:
  outer_n_jobs: 1
  internal_n_jobs: 4 # Set based on your CPU cores

hardware:
  use_gpu_xgb: false # Set to true if XGBoost GPU version is installed
  use_gpu_lgbm: false # Set to true if LightGBM GPU version is installed

models:
  selected: # Leave empty or remove to run all models from src/models.py
    # - "Random Forest"
    # - "XGBoost"
    # - "LightGBM"
    # - "KNN"
    # - "Logistic Regression"
    # - "AdaBoost"
    # - "LDA"
    # - "QDA"
    # - "Gradient Boosting Classifier"
    # - "Extra Trees"

file_indices: [10] # The specific dataset index for filtered_df_10GBC.pkl
```

## 7. Usage

To run the pipeline:

1.  Ensure your Conda environment is activated:
    ```bash
    conda activate lopocv_env # Or your chosen environment name
    ```

2.  Navigate to the project root directory (e.g., `Nested_LOPOCV/`):
    ```bash
    cd path/to/your/Nested_LOPOCV
    ```

3.  Verify that your `config/config.yaml` is correctly set up, especially the `paths` and `file_indices`. Pay close attention to `data_dir` and `result_dir`.

4.  Run the main script:
    ```bash
    python main.py
    ```

The script will output progress to the console and log all experiments to your configured MLflow server.

## 8. MLflow Integration

* **Experiment Tracking:** All runs are logged under the experiment name specified in `config.yaml`.
* **Run Hierarchy:**
    * A parent MLflow run is created for each `data_idx` (e.g., `idx_10_processing`).
    * Nested child runs are created for each combination of (model, CV strategy, tuning mode) (e.g., `XGBoost_LOPOCV_NestedCV_idx10`).
* **Logged Information per Child Run:**
    * **Parameters:** Hyperparameters (initial fixed ones or best found during tuning), scaler type, CV details, data index, `model_name_for_plot` (if you added it).
    * **Metrics:**
        * Per-fold metrics: Test Accuracy, Training Accuracy, Group CV Validation Accuracy (inner loop score), F1, Precision, Recall, MCC.
        * Aggregated metrics: `overall_accuracy`, `overall_f1_score`, etc., across all folds of the child run.
        * Average fold metrics: `avg_fold_test_accuracy`, `avg_fold_train_accuracy`, etc.
        * Efficiency metrics: `avg_fold_train_time_s`, `avg_sample_infer_time_s`, `avg_fold_model_size_mb`.
    * **Tags:** `model_name`, `outer_cv_strategy`, `tuning_mode`, `data_idx`, `scaler`.
    * **Artifacts:**
        * Trained `sklearn` model (from the last successfully processed fold of the child run).
        * Input example (sample of training data) for the model.
        * CSV tables (logged to MLflow artifact store):
            * `tables/{run_name}_fold_details.csv`
* **Logged Information per Parent Run (per data index):**
    * **Parameters:** `data_idx`, `scaler`, `n_samples`, `n_features`, `n_participants`, `internal_n_jobs_config`.
    * **Artifacts:**
        * `dataset_info/dataset_summary_idx{idx}_...json`
        * `performance_tables_idx{idx}_by_cv/{tag}/perf_{tag}_idx{idx}.csv`
        * `efficiency_tables_idx_summary/computational_efficiency_idx{idx}.csv`
        * `performance_tables_idx_summary/combined_performance_all_cv_idx{idx}.csv`

You can view, compare, and analyze these runs using the MLflow UI.

## 9. Output

Besides MLflow, the pipeline also saves CSV files to the local filesystem in the directory specified by `result_dir` in `config.yaml`. The structure typically mirrors the artifacts logged to MLflow for tables.
<<<<<<< HEAD

* **`{result_dir}/computational_efficiency_idx{idx}.csv`**
* **`{result_dir}/combined_performance_all_cv_idx{idx}.csv`**
* **`{result_dir}/{CV_STRATEGY_TAG}/perf_{CV_STRATEGY_TAG}_idx{idx}.csv`** (e.g., `LOPOCV/perf_LOPOCV_idx10.csv`)

## 10. Troubleshooting Common Issues

* **`LightGBMError: GPU Tree Learner was not enabled...` / XGBoost GPU issues:**
    * Ensure LightGBM/XGBoost are compiled with GPU support if `use_gpu_lgbm: true` or `use_gpu_xgb: true` in `config.yaml`.
    * Alternatively, set these flags to `false` to use CPU.
* **`ValueError: pyarrow.lib.IpcWriteOptions size changed...`:**
    * This often indicates a PyArrow binary incompatibility. Try reinstalling:
        ```bash
        pip uninstall pyarrow -y && pip install pyarrow --no-cache-dir
        ```
* **`NameError: name 'some_function' is not defined`:**
    * Check for missing `import` statements at the top of the relevant Python file (e.g., `from sklearn.metrics import accuracy_score` in `src/training.py`).
* **`TypeError: function() missing X required positional arguments...` or `got an unexpected keyword argument`:**
    * Ensure the function definition (parameters it accepts) and the function call (arguments being passed) match exactly.
* **No artifacts for specific models (e.g., XGBoost, LightGBM):**
    * Check the console output carefully for messages like `"No valid folds completed for {run_name}. Skipping..."`. If this appears, it means all cross-validation folds for that specific model configuration failed.
    * To debug, add more `print()` statements within the fold loop in `src/training.py` to see data shapes (e.g., `X_tr.shape`, `y_tr.shape`) and any exceptions caught for problematic models.
* **`ValueError: The truth value of a Series is ambiguous...` in `_mean` function:**
    * Ensure the `_mean` function in `src/training.py` is correctly implemented to handle both Python `list`s and pandas `Series` as input.

## 11. Citation (To be added)

Once the associated journal paper is published, please add citation details here.
**Title:** "Subject-Aware Model Validation for Repeated-Measures Data: A Nested Approach for Trustworthy Medical AI Applications"
**Authors:** Abdolamir Karbalaie, Farhad Abtahi *et al.* (adjust as per final publication)

---
=======

* **`{result_dir}/computational_efficiency_idx{idx}.csv`**
* **`{result_dir}/combined_performance_all_cv_idx{idx}.csv`**
* **`{result_dir}/{CV_STRATEGY_TAG}/perf_{CV_STRATEGY_TAG}_idx{idx}.csv`** (e.g., `LOPOCV/perf_LOPOCV_idx10.csv`)

## 10. Troubleshooting Common Issues

* **`LightGBMError: GPU Tree Learner was not enabled...` / XGBoost GPU issues:**
    * Ensure LightGBM/XGBoost are compiled with GPU support if `use_gpu_lgbm: true` or `use_gpu_xgb: true` in `config.yaml`.
    * Alternatively, set these flags to `false` to use CPU.
* **`ValueError: pyarrow.lib.IpcWriteOptions size changed...`:**
    * This often indicates a PyArrow binary incompatibility. Try reinstalling:
        ```bash
        pip uninstall pyarrow -y && pip install pyarrow --no-cache-dir
        ```
* **`NameError: name 'some_function' is not defined`:**
    * Check for missing `import` statements at the top of the relevant Python file (e.g., `from sklearn.metrics import accuracy_score` in `src/training.py`).
* **`TypeError: function() missing X required positional arguments...` or `got an unexpected keyword argument`:**
    * Ensure the function definition (parameters it accepts) and the function call (arguments being passed) match exactly.
* **No artifacts for specific models (e.g., XGBoost, LightGBM):**
    * Check the console output carefully for messages like `"No valid folds completed for {run_name}. Skipping..."`. If this appears, it means all cross-validation folds for that specific model configuration failed.
    * To debug, add more `print()` statements within the fold loop in `src/training.py` to see data shapes (e.g., `X_tr.shape`, `y_tr.shape`) and any exceptions caught for problematic models.
* **`ValueError: The truth value of a Series is ambiguous...` in `_mean` function:**
    * Ensure the `_mean` function in `src/training.py` is correctly implemented to handle both Python `list`s and pandas `Series` as input.

## 11. Citation (To be added)

Once the associated journal paper is published, please add citation details here.
**Title:** "Subject-Aware Model Validation for Repeated-Measures Data: A Nested Approach for Trustworthy Medical AI Applications"
**Authors:** Abdolamir Karbalaie, Farhad Abtahi *et al.* (adjust as per final publication)


---



>>>>>>> 1f83f2d7
<|MERGE_RESOLUTION|>--- conflicted
+++ resolved
@@ -217,7 +217,6 @@
 ## 9. Output
 
 Besides MLflow, the pipeline also saves CSV files to the local filesystem in the directory specified by `result_dir` in `config.yaml`. The structure typically mirrors the artifacts logged to MLflow for tables.
-<<<<<<< HEAD
 
 * **`{result_dir}/computational_efficiency_idx{idx}.csv`**
 * **`{result_dir}/combined_performance_all_cv_idx{idx}.csv`**
@@ -246,45 +245,18 @@
 ## 11. Citation (To be added)
 
 Once the associated journal paper is published, please add citation details here.
-**Title:** "Subject-Aware Model Validation for Repeated-Measures Data: A Nested Approach for Trustworthy Medical AI Applications"
-**Authors:** Abdolamir Karbalaie, Farhad Abtahi *et al.* (adjust as per final publication)
-
----
-=======
-
-* **`{result_dir}/computational_efficiency_idx{idx}.csv`**
-* **`{result_dir}/combined_performance_all_cv_idx{idx}.csv`**
-* **`{result_dir}/{CV_STRATEGY_TAG}/perf_{CV_STRATEGY_TAG}_idx{idx}.csv`** (e.g., `LOPOCV/perf_LOPOCV_idx10.csv`)
-
-## 10. Troubleshooting Common Issues
-
-* **`LightGBMError: GPU Tree Learner was not enabled...` / XGBoost GPU issues:**
-    * Ensure LightGBM/XGBoost are compiled with GPU support if `use_gpu_lgbm: true` or `use_gpu_xgb: true` in `config.yaml`.
-    * Alternatively, set these flags to `false` to use CPU.
-* **`ValueError: pyarrow.lib.IpcWriteOptions size changed...`:**
-    * This often indicates a PyArrow binary incompatibility. Try reinstalling:
-        ```bash
-        pip uninstall pyarrow -y && pip install pyarrow --no-cache-dir
-        ```
-* **`NameError: name 'some_function' is not defined`:**
-    * Check for missing `import` statements at the top of the relevant Python file (e.g., `from sklearn.metrics import accuracy_score` in `src/training.py`).
-* **`TypeError: function() missing X required positional arguments...` or `got an unexpected keyword argument`:**
-    * Ensure the function definition (parameters it accepts) and the function call (arguments being passed) match exactly.
-* **No artifacts for specific models (e.g., XGBoost, LightGBM):**
-    * Check the console output carefully for messages like `"No valid folds completed for {run_name}. Skipping..."`. If this appears, it means all cross-validation folds for that specific model configuration failed.
-    * To debug, add more `print()` statements within the fold loop in `src/training.py` to see data shapes (e.g., `X_tr.shape`, `y_tr.shape`) and any exceptions caught for problematic models.
-* **`ValueError: The truth value of a Series is ambiguous...` in `_mean` function:**
-    * Ensure the `_mean` function in `src/training.py` is correctly implemented to handle both Python `list`s and pandas `Series` as input.
-
-## 11. Citation (To be added)
-
-Once the associated journal paper is published, please add citation details here.
-**Title:** "Subject-Aware Model Validation for Repeated-Measures Data: A Nested Approach for Trustworthy Medical AI Applications"
-**Authors:** Abdolamir Karbalaie, Farhad Abtahi *et al.* (adjust as per final publication)
-
-
----
-
-
-
->>>>>>> 1f83f2d7
+Title: "Subject-Aware Model Validation for Repeated-Measures Data: A Nested Approach for Trustworthy Medical AI Applications"
+Authors: Abdolamir Karbalaie, et al. (adjust as per final publication)
+
+This README is a template. Please review and customize it to accurately reflect all specifics of your project, including paths, exact library versions if critical, and any custom logic or features you've implemented.
+
+</immersive>
+
+**How to save it as `README.md`:**
+
+1.  **Copy the Text:** Click the "Copy to Clipboard" button that appears when you hover over the Markdown block above, or manually select all the text within the triple backticks (```markdown ... ```).
+2.  **Create a New File:** In the root directory of your `Nested_GPT` project, create a new file.
+3.  **Name the File:** Name it exactly `README.md` (ensure the `.md` extension).
+4.  **Paste and Save:** Open the new `README.md` file in a text editor (like VS Code, Notepad++, TextEdit, etc.), paste the copied content, and save the file.
+
+Now you'll have a well-documented starting point for your project's README!